--- conflicted
+++ resolved
@@ -38,11 +38,7 @@
         return result
 
 
-<<<<<<< HEAD
     def __init__(self, metric_type = LinkMetric, device_1_id: int = -1, device_2_id: int = -1, size: int = -1, distance: float = DEFAULT_DISTANCE, delay: float = DEFAULT_DELAY) -> None:
-=======
-    def __init__(self, device_1: Optional[Device] = None, device_2: Optional[Device] = None, size: int = -1, delay: float = DEFAULT_DELAY) -> None:
->>>>>>> d9d8eb84
         """
         Initializes the device with basic values
         Assigns ID, initial position, resource values, routing table and resource limits
@@ -51,25 +47,8 @@
 
         # ID setting
         self.id = PhysicalNetworkLink._generate_id()
-<<<<<<< HEAD
         self.origin = device_1_id
         self.destination = device_2_id
-=======
-
-        self.device_1 = device_1
-        self.device_2 = device_2
-
-        if self.device_1:
-            self.device_1_id: int = self.device_1.id
-        else:
-            self.device_1_id = -1
-
-        if self.device_2:
-            self.device_2_id: int = self.device_2.id
-        else:
-            self.device_2_id = -1
-
->>>>>>> d9d8eb84
 
         self.distance = distance
         self.bandwidth = PhysicalNetworkLink.DEFAULT_BANDWIDTH # Bandwidth in MB/s
@@ -77,16 +56,12 @@
         self.bandwidth_use: float = 0.0
 
         if size > 0:
-<<<<<<< HEAD
             self.id = device_1_id*size + device_2_id
 
         try:
             self.metric = self.metric_type(self.bandwidth, self.distance, self.delay) # type:ignore
         except:
             raise
-=======
-            self.set_link_id(self.device_1_id*size + self.device_2_id)
->>>>>>> d9d8eb84
 
 
     @property
